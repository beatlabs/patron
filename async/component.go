--- conflicted
+++ resolved
@@ -204,12 +204,8 @@
 var errInvalidFS = errors.New("invalid failure strategy")
 
 func (c *Component) executeFailureStrategy(msg Message, err error) error {
-<<<<<<< HEAD
 	const failureStrategyErrorMSG = "%s failed when executing failure strategy"
-	log.Errorf("failed to process message, failure strategy executed: %v", err)
-=======
 	log.FromContext(msg.Context()).Errorf("failed to process message, failure strategy executed: %v", err)
->>>>>>> 07888c36
 	switch c.failStrategy {
 	case NackExitStrategy:
 		return errors.Aggregate(err, errors.Wrap(msg.Nack(), "failed to NACK message"))
