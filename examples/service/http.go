package main

import (
	"fmt"
	"io"
	"net/http"

	"github.com/beatlabs/patron"
	patronhttp "github.com/beatlabs/patron/component/http"
	"github.com/beatlabs/patron/component/http/router/httprouter"
	"github.com/beatlabs/patron/log"
	"golang.org/x/exp/slog"
)

func createHttpRouter() (patron.Component, error) {
	handler := func(rw http.ResponseWriter, req *http.Request) {
		body, err := io.ReadAll(req.Body)
		if err != nil {
			msg := "failed to read body"
			http.Error(rw, msg, http.StatusBadRequest)
			log.FromContext(req.Context()).Error(msg)
			return
		}

<<<<<<< HEAD
		log.FromContext(req.Context()).Info("HTTP request received", slog.String("body", string(body)))
=======
		log.FromContext(req.Context()).Info("HTTP request received", "body", string(body))
>>>>>>> 9c806284
		rw.WriteHeader(http.StatusOK)
	}

	var routes patronhttp.Routes
	routes.Append(patronhttp.NewGetRoute("/", handler))
	rr, err := routes.Result()
	if err != nil {
		return nil, fmt.Errorf("failed to create routes: %w", err)
	}

	router, err := httprouter.New(httprouter.WithRoutes(rr...))
	if err != nil {
		return nil, fmt.Errorf("failed to create http router: %w", err)
	}

	return patronhttp.New(router)
}<|MERGE_RESOLUTION|>--- conflicted
+++ resolved
@@ -22,11 +22,7 @@
 			return
 		}
 
-<<<<<<< HEAD
-		log.FromContext(req.Context()).Info("HTTP request received", slog.String("body", string(body)))
-=======
 		log.FromContext(req.Context()).Info("HTTP request received", "body", string(body))
->>>>>>> 9c806284
 		rw.WriteHeader(http.StatusOK)
 	}
 
