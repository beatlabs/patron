--- conflicted
+++ resolved
@@ -92,153 +92,11 @@
 	config.Consumer.Return.Errors = true
 	config.Version = sarama.V0_11_0_0
 
-<<<<<<< HEAD
 	return config, nil
 }
 
 // ClaimMessage transforms a sarama.ConsumerMessage to an async.Message.
 func ClaimMessage(ctx context.Context, msg *sarama.ConsumerMessage, d encoding.DecodeRawFunc, sess sarama.ConsumerGroupSession) (async.Message, error) {
-=======
-	c := &consumer{
-		brokers: f.brokers,
-		topic:   f.topic,
-		cfg:     config,
-		buffer:  1000,
-	}
-
-	if f.group != "" {
-		c.group = f.group
-		c.traceTag = opentracing.Tag{Key: "group", Value: f.group}
-		c.buffer = 0
-	}
-
-	for _, o := range f.oo {
-		err = o(c)
-		if err != nil {
-			return nil, fmt.Errorf("Could not apply OptionFunc '%v' to consumer : %v", runtime.FuncForPC(reflect.ValueOf(o).Pointer()).Name(), err)
-		}
-	}
-
-	return c, nil
-}
-
-// consumer members can be injected or overwritten with the usage of OptionFunc arguments.
-type consumer struct {
-	brokers  []string
-	topic    string
-	group    string
-	buffer   int
-	traceTag opentracing.Tag
-	cfg      *sarama.Config
-	cnl      context.CancelFunc
-	cg       sarama.ConsumerGroup
-	ms       sarama.Consumer
-	dec      encoding.DecodeRawFunc
-}
-
-// Consume starts consuming messages from a Kafka topic.
-func (c *consumer) Consume(ctx context.Context) (<-chan async.Message, <-chan error, error) {
-	ctx, cnl := context.WithCancel(ctx)
-	c.cnl = cnl
-
-	if c.group != "" {
-		return consumeWithGroup(ctx, c)
-	}
-
-	return consume(ctx, c)
-}
-
-func consumeWithGroup(ctx context.Context, c *consumer) (<-chan async.Message, <-chan error, error) {
-
-	cg, err := sarama.NewConsumerGroup(c.brokers, c.group, c.cfg)
-	if err != nil {
-		return nil, nil, fmt.Errorf("failed to create consumer: %w", err)
-	}
-	c.cg = cg
-	log.Infof("consuming messages from topic '%s' using group '%s'", c.topic, c.group)
-
-	chMsg := make(chan async.Message, c.buffer)
-	chErr := make(chan error, c.buffer)
-
-	go func(consumer sarama.ConsumerGroup) {
-		for {
-			select {
-			case <-ctx.Done():
-				log.Info("canceling consuming messages requested")
-				closeConsumer(consumer)
-				return
-			case consumerError := <-consumer.Errors():
-				closeConsumer(consumer)
-				chErr <- consumerError
-				return
-			}
-		}
-	}(c.cg)
-
-	// Iterate over consumer sessions.
-	go func(consumer sarama.ConsumerGroup) {
-		topics := []string{c.topic}
-		handler := handler{consumer: c, messages: chMsg}
-		for {
-			err := consumer.Consume(ctx, topics, handler)
-			if err != nil {
-				chErr <- err
-			}
-		}
-	}(c.cg)
-
-	return chMsg, chErr, nil
-}
-
-func consume(ctx context.Context, c *consumer) (<-chan async.Message, <-chan error, error) {
-
-	chMsg := make(chan async.Message, c.buffer)
-	chErr := make(chan error, c.buffer)
-
-	log.Infof("consuming messages from topic '%s' without using consumer group", c.topic)
-	pcs, err := c.partitions()
-	if err != nil {
-		return nil, nil, fmt.Errorf("failed to get partitions: %w", err)
-	}
-	// When kafka cluster is not fully initialized, we may get 0 partitions.
-	if len(pcs) == 0 {
-		return nil, nil, errors.New("got 0 partitions")
-	}
-
-	for _, pc := range pcs {
-		go func(consumer sarama.PartitionConsumer) {
-			for {
-				select {
-				case <-ctx.Done():
-					log.Info("canceling consuming messages requested")
-					closePartitionConsumer(consumer)
-					return
-				case consumerError := <-consumer.Errors():
-					closePartitionConsumer(consumer)
-					chErr <- consumerError
-					return
-				case m := <-consumer.Messages():
-					topicPartitionOffsetDiffGaugeSet("", m.Topic, m.Partition, consumer.HighWaterMarkOffset(), m.Offset)
-
-					go func() {
-						msg, err := claimMessage(ctx, c, m)
-						if err != nil {
-							chErr <- err
-							return
-						}
-						chMsg <- msg
-					}()
-				}
-			}
-		}(pc)
-	}
-
-	return chMsg, chErr, nil
-
-}
-
-func claimMessage(ctx context.Context, c *consumer, msg *sarama.ConsumerMessage) (*message, error) {
->>>>>>> 4bb4bf46
 	log.Debugf("data received from topic %s", msg.Topic)
 
 	corID := getCorrelationID(msg.Headers)
@@ -250,7 +108,7 @@
 
 	dec, err := determineDecoder(d, msg, sp)
 	if err != nil {
-		return nil, fmt.Errorf("Could not determine decoder  %v", err)
+		return nil, fmt.Errorf("Could not determine decoder  %w", err)
 	}
 
 	return &message{
@@ -271,14 +129,14 @@
 	ct, err := determineContentType(msg.Headers)
 	if err != nil {
 		trace.SpanError(sp)
-		return nil, fmt.Errorf("failed to determine content type from message headers %v : %v", msg.Headers, err)
+		return nil, fmt.Errorf("failed to determine content type from message headers %v : %w", msg.Headers, err)
 	}
 
 	dec, err := async.DetermineDecoder(ct)
 
 	if err != nil {
 		trace.SpanError(sp)
-		return nil, fmt.Errorf("failed to determine decoder from message content type %v %v", ct, err)
+		return nil, fmt.Errorf("failed to determine decoder from message content type %v %w", ct, err)
 	}
 
 	return dec, nil
@@ -296,95 +154,6 @@
 	return uuid.New().String()
 }
 
-<<<<<<< HEAD
-=======
-// Close handles closing consumer.
-func (c *consumer) Close() error {
-	if c.cnl != nil {
-		c.cnl()
-	}
-
-	if c.cg == nil {
-		return nil
-	}
-
-	err := c.cg.Close()
-	if err != nil {
-		return fmt.Errorf("failed to close consumer: %w", err)
-	}
-
-	return nil
-}
-
-func (c *consumer) partitions() ([]sarama.PartitionConsumer, error) {
-
-	ms, err := sarama.NewConsumer(c.brokers, c.cfg)
-	if err != nil {
-		return nil, fmt.Errorf("failed to create consumer: %w", err)
-	}
-	c.ms = ms
-
-	partitions, err := c.ms.Partitions(c.topic)
-	if err != nil {
-		return nil, fmt.Errorf("failed to get partitions: %w", err)
-	}
-
-	pcs := make([]sarama.PartitionConsumer, len(partitions))
-
-	for i, partition := range partitions {
-
-		pc, err := c.ms.ConsumePartition(c.topic, partition, c.cfg.Consumer.Offsets.Initial)
-		if nil != err {
-			return nil, fmt.Errorf("failed to get partition consumer: %w", err)
-		}
-		pcs[i] = pc
-	}
-
-	return pcs, nil
-}
-
-type handler struct {
-	consumer *consumer
-	messages chan async.Message
-}
-
-func (h handler) Setup(_ sarama.ConsumerGroupSession) error   { return nil }
-func (h handler) Cleanup(_ sarama.ConsumerGroupSession) error { return nil }
-func (h handler) ConsumeClaim(sess sarama.ConsumerGroupSession, claim sarama.ConsumerGroupClaim) error {
-	ctx := sess.Context()
-	for msg := range claim.Messages() {
-		topicPartitionOffsetDiffGaugeSet(h.consumer.group, msg.Topic, msg.Partition, claim.HighWaterMarkOffset(), msg.Offset)
-		m, err := claimMessage(ctx, h.consumer, msg)
-		if err != nil {
-			return err
-		}
-		m.sess = sess
-		h.messages <- m
-	}
-	return nil
-}
-
-func closeConsumer(cns sarama.ConsumerGroup) {
-	if cns == nil {
-		return
-	}
-	err := cns.Close()
-	if err != nil {
-		log.Errorf("failed to close partition consumer: %v", err)
-	}
-}
-
-func closePartitionConsumer(cns sarama.PartitionConsumer) {
-	if cns == nil {
-		return
-	}
-	err := cns.Close()
-	if err != nil {
-		log.Errorf("failed to close partition consumer: %v", err)
-	}
-}
-
->>>>>>> 4bb4bf46
 func determineContentType(hdr []*sarama.RecordHeader) (string, error) {
 	for _, h := range hdr {
 		if string(h.Key) == encoding.ContentTypeHeader {
