--- conflicted
+++ resolved
@@ -43,7 +43,6 @@
 go run examples/fifth/main.go
 ```
 
-<<<<<<< HEAD
 Start sixth service:
 
 ```shell
@@ -51,9 +50,6 @@
 ```
 
 and the use curl to send a request:
-=======
-and then send a sample request:
->>>>>>> 83280881
 
 ```shell
 ./start_processing.sh
