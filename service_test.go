package patron

import (
	"context"
	"errors"
	"net/http"
	"os"
	"testing"

	"github.com/beatlabs/patron/log"
	"github.com/stretchr/testify/assert"
	"github.com/stretchr/testify/require"
)

func TestNewServer(t *testing.T) {
	mw := func(h http.Handler) http.Handler {
		return http.HandlerFunc(func(w http.ResponseWriter, r *http.Request) {
			h.ServeHTTP(w, r)
		})
	}

	httpBuilderAllErrors := "provided components slice was empty\n" +
		"provided WithSIGHUP handler was nil\n" +
		"provided router is nil\n"

	tests := map[string]struct {
		fields            map[string]interface{}
		cps               []Component
		sighupHandler     func()
		uncompressedPaths []string
		handler           http.Handler
		wantErr           string
	}{
		"success": {
			fields:            map[string]interface{}{"env": "dev"},
			cps:               []Component{&testComponent{}, &testComponent{}},
			sighupHandler:     func() { log.Info("WithSIGHUP received: nothing setup") },
			uncompressedPaths: []string{"/foo", "/bar"},
			handler:           mw(nil),
			wantErr:           "",
		},
		"nil inputs steps": {
			cps:               nil,
			sighupHandler:     nil,
			uncompressedPaths: nil,
			handler:           nil,
			wantErr:           httpBuilderAllErrors,
		},
		"error in all builder steps": {
			cps:               []Component{},
			sighupHandler:     nil,
			uncompressedPaths: []string{},
			handler:           nil,
			wantErr:           httpBuilderAllErrors,
		},
	}

	for name, tt := range tests {
		temp := tt
		t.Run(name, func(t *testing.T) {
			gotService, gotErr := New("name", "1.0", WithLogFields(temp.fields), WithTextLogger(),
				WithComponents(temp.cps...), WithSIGHUP(temp.sighupHandler), WithRouter(temp.handler))

			if temp.wantErr != "" {
				assert.EqualError(t, gotErr, temp.wantErr)
				assert.Nil(t, gotService)
			} else {
				assert.Nil(t, gotErr)
				assert.NotNil(t, gotService)
				assert.IsType(t, &Service{}, gotService)

				assert.NotEmpty(t, gotService.cps)
				assert.NotNil(t, gotService.termSig)
				assert.NotNil(t, gotService.sighupHandler)

				for _, comp := range temp.cps {
					assert.Contains(t, gotService.cps, comp)
				}
			}
		})
	}
}

func TestServer_Run_Shutdown(t *testing.T) {
	tests := map[string]struct {
		cp      Component
		wantErr bool
	}{
		"success":       {cp: &testComponent{}, wantErr: false},
		"failed to run": {cp: &testComponent{errorRunning: true}, wantErr: true},
	}
	for name, tt := range tests {
		temp := tt
		t.Run(name, func(t *testing.T) {
<<<<<<< HEAD
			defer os.Clearenv()
			t.Setenv("PATRON_HTTP_DEFAULT_PORT", "50099")
=======
			defer func() {
				os.Clearenv()
			}()
			t.Setenv("PATRON_HTTP_DEFAULT_PORT", getRandomPort(t))
>>>>>>> 372e379c
			svc, err := New("test", "", WithTextLogger(), WithComponents(temp.cp, temp.cp, temp.cp))
			assert.NoError(t, err)
			err = svc.Run(context.Background())
			if temp.wantErr {
				assert.Error(t, err)
			} else {
				assert.NoError(t, err)
			}
		})
	}
}

func TestServer_SetupTracing(t *testing.T) {
	tests := []struct {
		name    string
		cp      Component
		host    string
		port    string
		buckets string
	}{
		{name: "success w/ empty tracing vars", cp: &testComponent{}},
		{name: "success w/ empty tracing host", cp: &testComponent{}, port: "6831"},
		{name: "success w/ empty tracing port", cp: &testComponent{}, host: "127.0.0.1"},
		{name: "success", cp: &testComponent{}, host: "127.0.0.1", port: "6831"},
		{name: "success w/ custom default buckets", cp: &testComponent{}, host: "127.0.0.1", port: "6831", buckets: ".1, .3"},
	}
	for _, tt := range tests {
		temp := tt
		t.Run(temp.name, func(t *testing.T) {
			defer os.Clearenv()

			if temp.host != "" {
				err := os.Setenv("PATRON_JAEGER_AGENT_HOST", temp.host)
				assert.NoError(t, err)
			}
			if temp.port != "" {
				err := os.Setenv("PATRON_JAEGER_AGENT_PORT", temp.port)
				assert.NoError(t, err)
			}
			if temp.buckets != "" {
				err := os.Setenv("PATRON_JAEGER_DEFAULT_BUCKETS", temp.buckets)
				assert.NoError(t, err)
			}

			svc, err := New("test", "", WithTextLogger(), WithComponents(tt.cp, tt.cp, tt.cp))
			assert.NoError(t, err)

			err = svc.Run(context.Background())
			assert.NoError(t, err)
		})
	}
}

func TestNewServer_WithComponentsTwice(t *testing.T) {
	svc, err := New("test", "", WithTextLogger(), WithComponents(&testComponent{}, &testComponent{}))
	require.NoError(t, err)
	assert.Len(t, svc.cps, 3)
}

func TestNewServer_FailingConditions(t *testing.T) {
	tests := map[string]struct {
		jaegerSamplerParam       string
		port                     string
		jaegerBuckets            string
		expectedConstructorError string
	}{
		"failure with wrong w/ port":             {port: "foo", expectedConstructorError: "env var for HTTP default port is not valid: strconv.ParseInt: parsing \"foo\": invalid syntax"},
		"success with wrong w/ overflowing port": {port: "153000", expectedConstructorError: "invalid HTTP Port provided"},
		"failure w/ sampler param":               {jaegerSamplerParam: "foo", expectedConstructorError: "env var for jaeger sampler param is not valid: strconv.ParseFloat: parsing \"foo\": invalid syntax"},
		"failure w/ overflowing sampler param":   {jaegerSamplerParam: "8", expectedConstructorError: "cannot initialize jaeger tracer: invalid Param for probabilistic sampler; expecting value between 0 and 1, received 8"},
		"failure w/ custom default buckets":      {jaegerSamplerParam: "1", jaegerBuckets: "foo", expectedConstructorError: "env var for jaeger default buckets contains invalid value: strconv.ParseFloat: parsing \"foo\": invalid syntax"},
	}

	for name, tt := range tests {
		temp := tt
		t.Run(name, func(t *testing.T) {
			defer os.Clearenv()

			if temp.port != "" {
				err := os.Setenv("PATRON_HTTP_DEFAULT_PORT", temp.port)
				require.NoError(t, err)
			}
			if temp.jaegerSamplerParam != "" {
				err := os.Setenv("PATRON_JAEGER_SAMPLER_PARAM", temp.jaegerSamplerParam)
				require.NoError(t, err)
			}
			if temp.jaegerBuckets != "" {
				err := os.Setenv("PATRON_JAEGER_DEFAULT_BUCKETS", temp.jaegerBuckets)
				require.NoError(t, err)
			}

			svc, err := New("test", "", WithTextLogger())

			if temp.expectedConstructorError != "" {
				require.EqualError(t, err, temp.expectedConstructorError)
				require.Nil(t, svc)

				return
			}

			require.NoError(t, err)
			require.NotNil(t, svc)

			// start running with a canceled context, on purpose
			ctx, cancel := context.WithCancel(context.Background())
			cancel()
			err = svc.Run(ctx)
			require.NoError(t, err)

			require.Equal(t, err, context.Canceled)
		})
	}
}

func TestServer_SetupReadWriteTimeouts(t *testing.T) {
	tests := []struct {
		name    string
		cp      Component
		ctx     context.Context
		rt      string
		wt      string
		wantErr bool
	}{
		{name: "success wo/ setup read and write timeouts", cp: &testComponent{}, ctx: context.Background(), wantErr: false},
		{name: "success w/ setup read and write timeouts", cp: &testComponent{}, ctx: context.Background(), rt: "60s", wt: "20s", wantErr: false},
		{name: "failed w/ invalid write timeout", cp: &testComponent{}, ctx: context.Background(), wt: "invalid", wantErr: true},
		{name: "failed w/ invalid read timeout", cp: &testComponent{}, ctx: context.Background(), rt: "invalid", wantErr: true},
		{name: "failed w/ negative write timeout", cp: &testComponent{}, ctx: context.Background(), wt: "-100s", wantErr: true},
		{name: "failed w/ zero read timeout", cp: &testComponent{}, ctx: context.Background(), rt: "0s", wantErr: true},
	}
	for _, tt := range tests {
		temp := tt
		t.Run(temp.name, func(t *testing.T) {
			defer os.Clearenv()

			if temp.rt != "" {
				err := os.Setenv("PATRON_HTTP_READ_TIMEOUT", temp.rt)
				assert.NoError(t, err)
			}
			if temp.wt != "" {
				err := os.Setenv("PATRON_HTTP_WRITE_TIMEOUT", temp.wt)
				assert.NoError(t, err)
			}
			_, err := New("test", "", WithTextLogger(), WithComponents(temp.cp, temp.cp, temp.cp))

			if temp.wantErr {
				assert.Error(t, err)
			} else {
				assert.NoError(t, err)
			}
		})
	}
}

func TestServer_SetupDeflateLevel(t *testing.T) {
	tests := []struct {
		name      string
		component Component
		ctx       context.Context
		level     string
		wantErr   bool
	}{
		{name: "success without setup compression deflate level", component: &testComponent{}, ctx: context.Background(), wantErr: false},
		{name: "success with setup compression deflate level = -2", component: &testComponent{}, ctx: context.Background(), level: "-2", wantErr: false},
		{name: "success with setup compression deflate level = 2", component: &testComponent{}, ctx: context.Background(), level: "2", wantErr: false},
		{name: "success with setup compression deflate level = 6", component: &testComponent{}, ctx: context.Background(), level: "6", wantErr: false},
		{name: "success with setup compression deflate level = 9", component: &testComponent{}, ctx: context.Background(), level: "9", wantErr: false},
		{name: "failed with too small compression deflate level", component: &testComponent{}, ctx: context.Background(), level: "-3", wantErr: true},
		{name: "failed with too big compression deflate level", component: &testComponent{}, ctx: context.Background(), level: "10", wantErr: true},
		{name: "failed with invalid compression deflate level", component: &testComponent{}, ctx: context.Background(), level: "blah", wantErr: true},
	}
	for _, tt := range tests {
		temp := tt
		t.Run(tt.name, func(t *testing.T) {
			defer os.Clearenv()

			if temp.level != "" {
				err := os.Setenv("PATRON_COMPRESSION_DEFLATE_LEVEL", temp.level)
				assert.NoError(t, err)
			}

			_, err := New("test", "", WithTextLogger(), WithComponents(temp.component, temp.component, temp.component))

			if tt.wantErr {
				assert.Error(t, err)
			} else {
				assert.NoError(t, err)
			}
		})
	}
}

type testComponent struct {
	errorRunning bool
}

func (ts testComponent) Run(_ context.Context) error {
	if ts.errorRunning {
		return errors.New("failed to run component")
	}
	return nil
}<|MERGE_RESOLUTION|>--- conflicted
+++ resolved
@@ -92,15 +92,10 @@
 	for name, tt := range tests {
 		temp := tt
 		t.Run(name, func(t *testing.T) {
-<<<<<<< HEAD
-			defer os.Clearenv()
-			t.Setenv("PATRON_HTTP_DEFAULT_PORT", "50099")
-=======
 			defer func() {
 				os.Clearenv()
 			}()
-			t.Setenv("PATRON_HTTP_DEFAULT_PORT", getRandomPort(t))
->>>>>>> 372e379c
+			t.Setenv("PATRON_HTTP_DEFAULT_PORT", "50099")
 			svc, err := New("test", "", WithTextLogger(), WithComponents(temp.cp, temp.cp, temp.cp))
 			assert.NoError(t, err)
 			err = svc.Run(context.Background())
