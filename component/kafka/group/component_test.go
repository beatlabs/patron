--- conflicted
+++ resolved
@@ -11,11 +11,8 @@
 	"github.com/beatlabs/patron/component/kafka"
 	"github.com/beatlabs/patron/encoding"
 	"github.com/beatlabs/patron/encoding/json"
-<<<<<<< HEAD
-=======
 	"github.com/google/uuid"
 	"github.com/opentracing/opentracing-go"
->>>>>>> 3c2291a3
 	"github.com/stretchr/testify/assert"
 )
 
@@ -363,28 +360,6 @@
 		BlockTimestamp: time.Now(),
 		Headers:        []*sarama.RecordHeader{header},
 	}
-<<<<<<< HEAD
-=======
-}
-
-func Test_getCorrelationID(t *testing.T) {
-	corID := uuid.New().String()
-	got := getCorrelationID([]*sarama.RecordHeader{
-		{
-			Key:   []byte(correlation.HeaderID),
-			Value: []byte(corID),
-		},
-	})
-	assert.Equal(t, corID, got)
-
-	emptyCorID := ""
-	got = getCorrelationID([]*sarama.RecordHeader{
-		{
-			Key:   []byte(correlation.HeaderID),
-			Value: []byte(emptyCorID),
-		},
-	})
-	assert.NotEqual(t, emptyCorID, got)
 }
 
 func Test_deduplicateMessages(t *testing.T) {
@@ -417,5 +392,4 @@
 	assert.Len(t, cleaned, 2)
 	assert.Equal(t, []byte("v1.3"), find(cleaned, "k1").Message().Value)
 	assert.Equal(t, []byte("v2.2"), find(cleaned, "k2").Message().Value)
->>>>>>> 3c2291a3
 }