// Package simple provides a simple consumer implementation without consumer groups.
package simple

import (
	"context"
	"errors"
	"fmt"
	"sync"
	"time"

	"github.com/Shopify/sarama"
	"github.com/beatlabs/patron/component/async"
	"github.com/beatlabs/patron/component/async/kafka"
	"github.com/beatlabs/patron/internal/validation"
	"github.com/beatlabs/patron/log"
)

// TimeExtractor defines a function extracting a time from a Kafka message.
type TimeExtractor func(*sarama.ConsumerMessage) (time.Time, error)

// WithDurationOffset allows creating a consumer from a given duration.
// It accepts a function indicating how to extract the time from a Kafka message.
func WithDurationOffset(since time.Duration, timeExtractor TimeExtractor) kafka.OptionFunc {
	return func(c *kafka.ConsumerConfig) error {
		if since < 0 {
			return errors.New("duration must be positive")
		}
		if timeExtractor == nil {
			return errors.New("empty time extractor function")
		}
		c.DurationBasedConsumer = true
		c.DurationOffset = since
		c.TimeExtractor = timeExtractor
		return nil
	}
}

// WithNotificationOnceReachingLatestOffset closes the input channel once all the partition consumers have reached the
// latest offset.
func WithNotificationOnceReachingLatestOffset(ch chan<- struct{}) kafka.OptionFunc {
	return func(c *kafka.ConsumerConfig) error {
		if ch == nil {
			return errors.New("nil channel")
		}
		c.LatestOffsetReachedChan = ch
		return nil
	}
}

// Factory definition of a consumer factory.
type Factory struct {
	name      string
	topic     string
	brokers   []string
	saramaCfg *sarama.Config
	oo        []kafka.OptionFunc
}

// New constructor.
<<<<<<< HEAD
// Deprecated: The Kafka client package is superseded by the `component/kafka/simple` package.
func New(name, topic string, brokers []string, oo ...kafka.OptionFunc) (*Factory, error) {
=======
func New(name, topic string, brokers []string, saramaCfg *sarama.Config, oo ...kafka.OptionFunc) (*Factory, error) {
>>>>>>> a7506322
	if name == "" {
		return nil, errors.New("name is required")
	}

	if saramaCfg == nil {
		return nil, errors.New("no Sarama configuration specified")
	}

	if validation.IsStringSliceEmpty(brokers) {
		return nil, errors.New("brokers are empty or have an empty value")
	}

	if topic == "" {
		return nil, errors.New("topic is required")
	}

	return &Factory{name: name, topic: topic, brokers: brokers, saramaCfg: saramaCfg, oo: oo}, nil
}

func (c *consumer) OutOfOrder() bool {
	return false
}

// Create a new asynchronous consumer.
func (f *Factory) Create() (async.Consumer, error) {
	cc := kafka.ConsumerConfig{
		Brokers:      f.brokers,
		SaramaConfig: f.saramaCfg,
		Buffer:       f.saramaCfg.ChannelBufferSize,
	}

	c := &consumer{
		topic:  f.topic,
		config: cc,
	}
	c.partitions = c.partitionsFromOffset

	var err error
	for _, o := range f.oo {
		err = o(&c.config)
		if err != nil {
			return nil, err
		}
	}

	if c.config.DurationBasedConsumer {
		c.partitions = c.partitionsSinceDuration
	}

	if c.config.LatestOffsetReachedChan != nil {
		c.latestOffsetReachedChan = c.config.LatestOffsetReachedChan
	}

	return c, nil
}

// consumer members can be injected or overwritten with the usage of OptionFunc arguments.
type consumer struct {
	topic                   string
	cnl                     context.CancelFunc
	ms                      sarama.Consumer
	config                  kafka.ConsumerConfig
	partitions              func(context.Context) ([]sarama.PartitionConsumer, error)
	latestOffsetReachedChan chan<- struct{}
	latestOffsets           map[int32]int64
	// In the case the WithNotificationOnceReachingLatestOffset is used, we may end up in the case where the
	// starting offsets are equals to the latest offsets. In that situation, we don't want to wait for consuming
	// a first message before indicating we reached the end of this partition.
	startingOffsets map[int32]int64
	once            sync.Once
}

// Close handles closing consumer.
func (c *consumer) Close() error {
	if c.cnl != nil {
		c.cnl()
	}

	return nil
}

// Consume starts consuming messages from a Kafka topic.
func (c *consumer) Consume(ctx context.Context) (<-chan async.Message, <-chan error, error) {
	ctx, cnl := context.WithCancel(ctx)
	c.cnl = cnl

	chMsg := make(chan async.Message, c.config.Buffer)
	chErr := make(chan error, c.config.Buffer)

	log.Debugf("consuming messages from topic '%s' without using consumer group", c.topic)
	var pcs []sarama.PartitionConsumer

	pcs, err := c.partitions(ctx)
	if err != nil {
		return nil, nil, fmt.Errorf("failed to get partitions since duration: %w", err)
	}

	// When kafka cluster is not fully initialized, we may get 0 partitions.
	if len(pcs) == 0 {
		return nil, nil, errors.New("got 0 partitions")
	}

	var wg sync.WaitGroup
	if c.latestOffsetReachedChan != nil {
		wg.Add(len(pcs))
		go func() {
			// Wait for all the partition consumers to have reached the latest offset before closing the input channel.
			wg.Wait()
			// As the Consume function can be retried, we have to make sure the channel is closed only once.
			c.once.Do(func() {
				close(c.latestOffsetReachedChan)
			})
		}()
	}

	for i, pc := range pcs {
		var latestOffset int64
		if c.latestOffsetReachedChan != nil {
			latestOffset = c.latestOffsets[int32(i)]
		}
		go func(consumer sarama.PartitionConsumer, latestOffset int64, partition int) {
			latestOffsetReached := false
			if c.latestOffsetReachedChan != nil && c.ifStartingOffsetAfterLatestOffset(latestOffset, partition) {
				// In this case, we don't want to wait for consuming a message as we already know we're at the end of
				// the stream.
				latestOffsetReached = true
				wg.Done()
			}

			for {
				select {
				case <-ctx.Done():
					log.Info("canceling consuming messages requested")
					closePartitionConsumer(consumer)
					return
				case consumerError := <-consumer.Errors():
					closePartitionConsumer(consumer)
					chErr <- consumerError
					return
				case m := <-consumer.Messages():
					if c.latestOffsetReachedChan != nil && !latestOffsetReached && m.Offset >= latestOffset {
						latestOffsetReached = true
						wg.Done()
					}

					kafka.TopicPartitionOffsetDiffGaugeSet("", m.Topic, m.Partition, consumer.HighWaterMarkOffset(), m.Offset)
					kafka.MessageStatusCountInc(kafka.MessageReceived, "", m.Topic)

					msg, err := kafka.ClaimMessage(ctx, m, c.config.DecoderFunc, nil)
					if err != nil {
						kafka.MessageStatusCountInc(kafka.MessageClaimErrors, "", m.Topic)
						chErr <- err
						continue
					}
					kafka.MessageStatusCountInc(kafka.MessageDecoded, "", m.Topic)
					chMsg <- msg
				}
			}
		}(pc, latestOffset, i)
	}

	return chMsg, chErr, nil
}

func (c *consumer) ifStartingOffsetAfterLatestOffset(latestOffset int64, partition int) bool {
	return c.startingOffsets[int32(partition)] >= latestOffset
}

func (c *consumer) partitionsFromOffset(_ context.Context) ([]sarama.PartitionConsumer, error) {
	client, err := sarama.NewClient(c.config.Brokers, c.config.SaramaConfig)
	if err != nil {
		return nil, fmt.Errorf("failed to create client: %w", err)
	}

	ms, err := sarama.NewConsumerFromClient(client)
	if err != nil {
		return nil, fmt.Errorf("failed to create simple consumer: %w", err)
	}
	c.ms = ms

	partitions, err := c.ms.Partitions(c.topic)
	if err != nil {
		return nil, fmt.Errorf("failed to get partitions: %w", err)
	}

	pcs := make([]sarama.PartitionConsumer, len(partitions))

	for i, partition := range partitions {
		pc, err := c.ms.ConsumePartition(c.topic, partition, c.config.SaramaConfig.Consumer.Offsets.Initial)
		if nil != err {
			return nil, fmt.Errorf("failed to get partition consumer: %w", err)
		}
		pcs[i] = pc
	}

	if c.latestOffsetReachedChan != nil {
		err := c.setLatestOffsets(client, partitions)
		if err != nil {
			return nil, fmt.Errorf("failed to set latest offsets: %w", err)
		}

		err = c.setStartingOffsets(client, partitions)
		if err != nil {
			return nil, fmt.Errorf("failed to set starting offsets: %w", err)
		}
	}

	return pcs, nil
}

func (c *consumer) partitionsSinceDuration(ctx context.Context) ([]sarama.PartitionConsumer, error) {
	client, err := sarama.NewClient(c.config.Brokers, c.config.SaramaConfig)
	if err != nil {
		return nil, fmt.Errorf("failed to create client: %w", err)
	}

	consumer, err := sarama.NewConsumerFromClient(client)
	if err != nil {
		return nil, fmt.Errorf("failed to create simple consumer: %w", err)
	}
	c.ms = consumer

	durationKafkaClient, err := newDurationKafkaClient(client, consumer, c.config.SaramaConfig.Net.DialTimeout)
	if err != nil {
		return nil, fmt.Errorf("failed to create Kafka duration client: %w", err)
	}

	durationClient, err := newDurationClient(durationKafkaClient)
	if err != nil {
		return nil, fmt.Errorf("failed to create duration client: %w", err)
	}

	offsets, err := durationClient.getTimeBasedOffsetsPerPartition(ctx, c.topic, time.Now().Add(-c.config.DurationOffset), c.config.TimeExtractor)
	if err != nil {
		return nil, fmt.Errorf("failed to retrieve duration offsets per partition: %w", err)
	}
	c.startingOffsets = offsets

	partitions, err := c.ms.Partitions(c.topic)
	if err != nil {
		return nil, fmt.Errorf("failed to get partitions: %w", err)
	}

	pcs := make([]sarama.PartitionConsumer, len(partitions))

	for i, partition := range partitions {
		offset, exists := offsets[partition]
		if !exists {
			return nil, fmt.Errorf("partition %d unknown, this is most likely due to a repartitioning", partition)
		}

		pc, err := c.ms.ConsumePartition(c.topic, partition, offset)
		if err != nil {
			return nil, fmt.Errorf("failed to get partition consumer: %w", err)
		}
		pcs[i] = pc
	}

	if c.latestOffsetReachedChan != nil {
		err := c.setLatestOffsets(client, partitions)
		if err != nil {
			return nil, fmt.Errorf("failed to set latest offsets: %w", err)
		}
	}

	return pcs, nil
}

func (c *consumer) setLatestOffsets(client sarama.Client, partitions []int32) error {
	offsets := make(map[int32]int64)
	for _, partitionID := range partitions {
		offset, err := client.GetOffset(c.topic, partitionID, sarama.OffsetNewest)
		if err != nil {
			return err
		}
		// At this stage, offset is the offset of the next message in the partition
		offsets[partitionID] = offset - 1
	}

	c.latestOffsets = offsets
	return nil
}

func (c *consumer) setStartingOffsets(client sarama.Client, partitions []int32) error {
	offsets := make(map[int32]int64)
	for _, partitionID := range partitions {
		offset, err := client.GetOffset(c.topic, partitionID, c.config.SaramaConfig.Consumer.Offsets.Initial)
		if err != nil {
			return err
		}
		offsets[partitionID] = offset
	}
	c.startingOffsets = offsets
	return nil
}

func closePartitionConsumer(cns sarama.PartitionConsumer) {
	if cns == nil {
		return
	}
	err := cns.Close()
	if err != nil {
		log.Errorf("failed to close partition consumer: %v", err)
	}
}<|MERGE_RESOLUTION|>--- conflicted
+++ resolved
@@ -57,12 +57,7 @@
 }
 
 // New constructor.
-<<<<<<< HEAD
-// Deprecated: The Kafka client package is superseded by the `component/kafka/simple` package.
-func New(name, topic string, brokers []string, oo ...kafka.OptionFunc) (*Factory, error) {
-=======
 func New(name, topic string, brokers []string, saramaCfg *sarama.Config, oo ...kafka.OptionFunc) (*Factory, error) {
->>>>>>> a7506322
 	if name == "" {
 		return nil, errors.New("name is required")
 	}
