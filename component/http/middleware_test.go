package http

import (
	"errors"
	"net/http"
	"net/http/httptest"
	"testing"

	"github.com/opentracing/opentracing-go"
	"github.com/opentracing/opentracing-go/mocktracer"
	"github.com/stretchr/testify/assert"
	"github.com/stretchr/testify/require"
)

// A middleware generator that tags resp for assertions
func tagMiddleware(tag string) MiddlewareFunc {
	return func(h http.Handler) http.Handler {
		return http.HandlerFunc(func(w http.ResponseWriter, r *http.Request) {
			_, _ = w.Write([]byte(tag))
			//next
			h.ServeHTTP(w, r)
		})
	}
}

// Panic middleware to test recovery middleware
func panicMiddleware(v interface{}) MiddlewareFunc {
	return func(h http.Handler) http.Handler {
		return http.HandlerFunc(func(w http.ResponseWriter, r *http.Request) {
			panic(v)
		})
	}
}

func TestMiddlewareChain(t *testing.T) {
	handler := http.HandlerFunc(func(w http.ResponseWriter, r *http.Request) {
		w.WriteHeader(202)
	})

	r, err := http.NewRequest("POST", "/test", nil)
	assert.NoError(t, err)

	t1 := tagMiddleware("t1\n")
	t2 := tagMiddleware("t2\n")
	t3 := tagMiddleware("t3\n")

	type args struct {
		next http.Handler
		mws  []MiddlewareFunc
	}
	tests := []struct {
		name         string
		args         args
		expectedCode int
		expectedBody string
	}{
		{"middleware 1,2,3 and finish", args{next: handler, mws: []MiddlewareFunc{t1, t2, t3}}, 202, "t1\nt2\nt3\n"},
		{"middleware 1,2 and finish", args{next: handler, mws: []MiddlewareFunc{t1, t2}}, 202, "t1\nt2\n"},
		{"no middleware and finish", args{next: handler, mws: []MiddlewareFunc{}}, 202, ""},
	}
	for _, tt := range tests {
		t.Run(tt.name, func(t *testing.T) {
			rc := httptest.NewRecorder()
			rw := newResponseWriter(rc)
			tt.args.next = MiddlewareChain(tt.args.next, tt.args.mws...)
			tt.args.next.ServeHTTP(rw, r)
			assert.Equal(t, tt.expectedCode, rw.Status())
			assert.Equal(t, tt.expectedBody, rc.Body.String())
		})
	}
}

func TestMiddlewares(t *testing.T) {
	handler := http.HandlerFunc(func(w http.ResponseWriter, r *http.Request) {
		w.WriteHeader(202)
	})

	r, err := http.NewRequest("POST", "/test", nil)
	assert.NoError(t, err)

	type args struct {
		next http.Handler
		mws  []MiddlewareFunc
	}
	tests := []struct {
		name         string
		args         args
		expectedCode int
		expectedBody string
	}{
		{"auth middleware success", args{next: handler, mws: []MiddlewareFunc{NewAuthMiddleware(&MockAuthenticator{success: true})}}, 202, ""},
		{"auth middleware false", args{next: handler, mws: []MiddlewareFunc{NewAuthMiddleware(&MockAuthenticator{success: false})}}, 401, "Unauthorized\n"},
		{"auth middleware error", args{next: handler, mws: []MiddlewareFunc{NewAuthMiddleware(&MockAuthenticator{err: errors.New("auth error")})}}, 500, "Internal Server Error\n"},
		{"tracing middleware", args{next: handler, mws: []MiddlewareFunc{NewLoggingTracingMiddleware("/index")}}, 202, ""},
		{"recovery middleware from panic 1", args{next: handler, mws: []MiddlewareFunc{NewRecoveryMiddleware(), panicMiddleware("error")}}, 500, "Internal Server Error\n"},
		{"recovery middleware from panic 2", args{next: handler, mws: []MiddlewareFunc{NewRecoveryMiddleware(), panicMiddleware(errors.New("error"))}}, 500, "Internal Server Error\n"},
		{"recovery middleware from panic 3", args{next: handler, mws: []MiddlewareFunc{NewRecoveryMiddleware(), panicMiddleware(-1)}}, 500, "Internal Server Error\n"},
	}
	for _, tt := range tests {
		t.Run(tt.name, func(t *testing.T) {
			rc := httptest.NewRecorder()
			rw := newResponseWriter(rc)
			tt.args.next = MiddlewareChain(tt.args.next, tt.args.mws...)
			tt.args.next.ServeHTTP(rw, r)
			assert.Equal(t, tt.expectedCode, rw.Status())
			assert.Equal(t, tt.expectedBody, rc.Body.String())
		})
	}
}

// TestSpanLogError tests whether an HTTP handler with a tracing middleware adds a log event in case of we return an error.
func TestSpanLogError(t *testing.T) {
	mtr := mocktracer.New()
	opentracing.SetGlobalTracer(mtr)

	successHandler := http.HandlerFunc(func(w http.ResponseWriter, r *http.Request) {
		w.WriteHeader(http.StatusOK)
	})
	errorHandler := http.HandlerFunc(func(w http.ResponseWriter, r *http.Request) {
		w.WriteHeader(http.StatusInternalServerError)
		_, err := w.Write([]byte("foo"))
		require.NoError(t, err)
	})

	r, err := http.NewRequest("POST", "/test", nil)
	assert.NoError(t, err)

	type args struct {
		next http.Handler
		mws  []MiddlewareFunc
	}
	tests := []struct {
		name                 string
		args                 args
		expectedCode         int
		expectedBody         string
		expectedSpanLogError string
	}{
		{"tracing middleware - error", args{next: errorHandler, mws: []MiddlewareFunc{NewLoggingTracingMiddleware("/index")}}, http.StatusInternalServerError, "foo", "foo"},
		{"tracing middleware - success", args{next: successHandler, mws: []MiddlewareFunc{NewLoggingTracingMiddleware("/index")}}, http.StatusOK, "", ""},
	}
	for _, tt := range tests {
		t.Run(tt.name, func(t *testing.T) {
			mtr.Reset()
			rc := httptest.NewRecorder()
			rw := newResponseWriter(rc)
			tt.args.next = MiddlewareChain(tt.args.next, tt.args.mws...)
			tt.args.next.ServeHTTP(rw, r)
			assert.Equal(t, tt.expectedCode, rw.Status())
			assert.Equal(t, tt.expectedBody, rc.Body.String())

			if tt.expectedSpanLogError != "" {
				require.Equal(t, 1, len(mtr.FinishedSpans()))
				spanLogError := getSpanLogError(t, mtr.FinishedSpans()[0])
				assert.Equal(t, tt.expectedSpanLogError, spanLogError)
			}
		})
	}
}

func TestResponseWriter(t *testing.T) {
	rc := httptest.NewRecorder()
	rw := newResponseWriter(rc)

	_, err := rw.Write([]byte("test"))
	assert.NoError(t, err)
	rw.WriteHeader(202)

	assert.Equal(t, 202, rw.status, "status expected 202 but got %d", rw.status)
	assert.Len(t, rw.Header(), 1, "Header count expected to be 1")
	assert.True(t, rw.statusHeaderWritten, "expected to be true")
	assert.Equal(t, "test", rc.Body.String(), "body expected to be test but was %s", rc.Body.String())
}

<<<<<<< HEAD
func TestStripQueryString(t *testing.T) {
	type args struct {
		path string
	}
	tests := map[string]struct {
		args         args
		expectedPath string
		expectedErr  error
	}{
		"query string 1": {
			args: args{
				path: "foo?bar=value1&baz=value2",
			},
			expectedPath: "foo",
		},
		"query string 2": {
			args: args{
				path: "/foo?bar=value1&baz=value2",
			},
			expectedPath: "/foo",
		},
		"query string 3": {
			args: args{
				path: "http://foo/bar?baz=value1",
			},
			expectedPath: "http://foo/bar",
		},
		"no query string": {
			args: args{
				path: "http://foo/bar",
			},
			expectedPath: "http://foo/bar",
		},
		"empty": {
			args: args{
				path: "",
			},
			expectedPath: "",
		},
	}
	for name, tt := range tests {
		t.Run(name, func(t *testing.T) {
			s, err := stripQueryString(tt.args.path)
			if tt.expectedErr != nil {
				assert.EqualError(t, err, tt.expectedErr.Error())
			} else {
				require.NoError(t, err)
				assert.Equal(t, tt.expectedPath, s)
			}
		})
	}
=======
func getSpanLogError(t *testing.T, span *mocktracer.MockSpan) string {
	logs := span.Logs()
	if len(logs) == 0 {
		assert.FailNow(t, "empty logs")
		return ""
	}

	for _, log := range logs {
		for _, field := range log.Fields {
			if field.Key == fieldNameError {
				return field.ValueString
			}
		}
	}

	assert.FailNowf(t, "missing logs", "missing field %s", fieldNameError)
	return ""
>>>>>>> c02983b6
}<|MERGE_RESOLUTION|>--- conflicted
+++ resolved
@@ -172,7 +172,6 @@
 	assert.Equal(t, "test", rc.Body.String(), "body expected to be test but was %s", rc.Body.String())
 }
 
-<<<<<<< HEAD
 func TestStripQueryString(t *testing.T) {
 	type args struct {
 		path string
@@ -224,7 +223,8 @@
 			}
 		})
 	}
-=======
+}
+
 func getSpanLogError(t *testing.T, span *mocktracer.MockSpan) string {
 	logs := span.Logs()
 	if len(logs) == 0 {
@@ -242,5 +242,4 @@
 
 	assert.FailNowf(t, "missing logs", "missing field %s", fieldNameError)
 	return ""
->>>>>>> c02983b6
 }