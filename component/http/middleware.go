package http

import (
	"errors"
	"net/http"
	"net/url"
	"strings"

	"github.com/beatlabs/patron/component/http/auth"
	"github.com/beatlabs/patron/component/http/cache"
	"github.com/beatlabs/patron/correlation"
	"github.com/beatlabs/patron/log"
	"github.com/beatlabs/patron/trace"
	"github.com/google/uuid"
	"github.com/opentracing/opentracing-go"
	"github.com/opentracing/opentracing-go/ext"
	tracinglog "github.com/opentracing/opentracing-go/log"
)

const (
	serverComponent = "http-server"
	fieldNameError  = "error"
)

type responseWriter struct {
	status              int
	statusHeaderWritten bool
	payload             []byte
	writer              http.ResponseWriter
}

func newResponseWriter(w http.ResponseWriter) *responseWriter {
	return &responseWriter{status: -1, statusHeaderWritten: false, writer: w}
}

// Status returns the http response status.
func (w *responseWriter) Status() int {
	return w.status
}

// Header returns the Header.
func (w *responseWriter) Header() http.Header {
	return w.writer.Header()
}

// Write to the internal responseWriter and sets the status if not set already.
func (w *responseWriter) Write(d []byte) (int, error) {

	value, err := w.writer.Write(d)
	if err != nil {
		return value, err
	}

	w.payload = d

	if !w.statusHeaderWritten {
		w.status = http.StatusOK
		w.statusHeaderWritten = true
	}

	return value, err
}

// WriteHeader writes the internal Header and saves the status for retrieval.
func (w *responseWriter) WriteHeader(code int) {
	w.status = code
	w.writer.WriteHeader(code)
	w.statusHeaderWritten = true
}

// MiddlewareFunc type declaration of middleware func.
type MiddlewareFunc func(next http.Handler) http.Handler

// NewRecoveryMiddleware creates a MiddlewareFunc that ensures recovery and no panic.
func NewRecoveryMiddleware() MiddlewareFunc {
	return func(next http.Handler) http.Handler {
		return http.HandlerFunc(func(w http.ResponseWriter, r *http.Request) {
			defer func() {
				if r := recover(); r != nil {
					var err error
					switch x := r.(type) {
					case string:
						err = errors.New(x)
					case error:
						err = x
					default:
						err = errors.New("unknown panic")
					}
					_ = err
					log.Errorf("recovering from an error %v", err)
					http.Error(w, http.StatusText(http.StatusInternalServerError), http.StatusInternalServerError)
				}
			}()
			next.ServeHTTP(w, r)
		})
	}
}

// NewAuthMiddleware creates a MiddlewareFunc that implements authentication using an Authenticator.
func NewAuthMiddleware(auth auth.Authenticator) MiddlewareFunc {
	return func(next http.Handler) http.Handler {
		return http.HandlerFunc(func(w http.ResponseWriter, r *http.Request) {
			authenticated, err := auth.Authenticate(r)
			if err != nil {
				http.Error(w, http.StatusText(http.StatusInternalServerError), http.StatusInternalServerError)
				return
			}

			if !authenticated {
				http.Error(w, http.StatusText(http.StatusUnauthorized), http.StatusUnauthorized)
				return
			}
			next.ServeHTTP(w, r)
		})
	}
}

// NewLoggingTracingMiddleware creates a MiddlewareFunc that continues a tracing span and finishes it.
// It also logs the HTTP request on debug logging level
func NewLoggingTracingMiddleware(path string) MiddlewareFunc {
	return func(next http.Handler) http.Handler {
		return http.HandlerFunc(func(w http.ResponseWriter, r *http.Request) {
			corID := getOrSetCorrelationID(r.Header)
			sp, r := span(path, corID, r)
			lw := newResponseWriter(w)
			next.ServeHTTP(lw, r)
			finishSpan(sp, lw.Status(), lw.payload)
			logRequestResponse(corID, lw, r)
		})
	}
}

// NewCachingMiddleware creates a cache layer as a middleware
// when used as part of a middleware chain any middleware later in the chain,
// will not be executed, but the headers it appends will be part of the cache
func NewCachingMiddleware(rc *cache.RouteCache) MiddlewareFunc {
	return func(next http.Handler) http.Handler {
		return http.HandlerFunc(func(w http.ResponseWriter, r *http.Request) {
			if r.Method != http.MethodGet {
				next.ServeHTTP(w, r)
				return
			}
			err := cache.Handler(w, r, rc, next)
			if err != nil {
				log.Errorf("error encountered in the caching middleware: %v", err)
				return
			}
		})
	}
}

// MiddlewareChain chains middlewares to a handler func.
func MiddlewareChain(f http.Handler, mm ...MiddlewareFunc) http.Handler {
	for i := len(mm) - 1; i >= 0; i-- {
		f = mm[i](f)
	}
	return f
}

func logRequestResponse(corID string, w *responseWriter, r *http.Request) {
	if !log.Enabled(log.DebugLevel) {
		return
	}

	remoteAddr := r.RemoteAddr
	if i := strings.LastIndex(remoteAddr, ":"); i != -1 {
		remoteAddr = remoteAddr[:i]
	}

	info := map[string]interface{}{
		"request": map[string]interface{}{
			"remote-address": remoteAddr,
			"method":         r.Method,
			"url":            r.URL,
			"proto":          r.Proto,
			"status":         w.Status(),
			"referer":        r.Referer(),
			"user-agent":     r.UserAgent(),
			correlation.ID:   corID,
		},
	}
	log.Sub(info).Debug()
}

func getOrSetCorrelationID(h http.Header) string {
	cor, ok := h[correlation.HeaderID]
	if !ok {
		corID := uuid.New().String()
		h.Set(correlation.HeaderID, corID)
		return corID
	}
	if len(cor) == 0 {
		corID := uuid.New().String()
		h.Set(correlation.HeaderID, corID)
		return corID
	}
	if cor[0] == "" {
		corID := uuid.New().String()
		h.Set(correlation.HeaderID, corID)
		return corID
	}
	return cor[0]
}

func span(path, corID string, r *http.Request) (opentracing.Span, *http.Request) {
	ctx, err := opentracing.GlobalTracer().Extract(opentracing.HTTPHeaders, opentracing.HTTPHeadersCarrier(r.Header))
	if err != nil && err != opentracing.ErrSpanContextNotFound {
		log.Errorf("failed to extract HTTP span: %v", err)
	}

	strippedPath, err := stripQueryString(path)
	if err != nil {
		log.Warnf("unable to strip query string %q: %v", path, err)
		strippedPath = path
	}

	sp := opentracing.StartSpan(opName(r.Method, strippedPath), ext.RPCServerOption(ctx))
	ext.HTTPMethod.Set(sp, r.Method)
	ext.HTTPUrl.Set(sp, r.URL.String())
	ext.Component.Set(sp, serverComponent)
	sp.SetTag(trace.VersionTag, trace.Version)
	sp.SetTag(correlation.ID, corID)
	return sp, r.WithContext(opentracing.ContextWithSpan(r.Context(), sp))
}

<<<<<<< HEAD
// stripQueryString returns a path without the query string
func stripQueryString(path string) (string, error) {
	u, err := url.Parse(path)
	if err != nil {
		return "", err
	}

	if len(u.RawQuery) == 0 {
		return path, nil
	}

	return path[:len(path)-len(u.RawQuery)-1], nil
}

func finishSpan(sp opentracing.Span, code int) {
=======
func finishSpan(sp opentracing.Span, code int, payload []byte) {
>>>>>>> c02983b6
	ext.HTTPStatusCode.Set(sp, uint16(code))
	isError := code >= http.StatusInternalServerError
	if isError && len(payload) != 0 {
		sp.LogFields(tracinglog.String(fieldNameError, string(payload)))
	}
	ext.Error.Set(sp, isError)
	sp.Finish()
}

func opName(method, path string) string {
	return method + " " + path
}<|MERGE_RESOLUTION|>--- conflicted
+++ resolved
@@ -223,7 +223,6 @@
 	return sp, r.WithContext(opentracing.ContextWithSpan(r.Context(), sp))
 }
 
-<<<<<<< HEAD
 // stripQueryString returns a path without the query string
 func stripQueryString(path string) (string, error) {
 	u, err := url.Parse(path)
@@ -238,10 +237,7 @@
 	return path[:len(path)-len(u.RawQuery)-1], nil
 }
 
-func finishSpan(sp opentracing.Span, code int) {
-=======
 func finishSpan(sp opentracing.Span, code int, payload []byte) {
->>>>>>> c02983b6
 	ext.HTTPStatusCode.Set(sp, uint16(code))
 	isError := code >= http.StatusInternalServerError
 	if isError && len(payload) != 0 {
